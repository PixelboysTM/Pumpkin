--- conflicted
+++ resolved
@@ -4,16 +4,9 @@
 edition.workspace = true
 
 [dependencies]
-# For items
-pumpkin-world = { path = "../pumpkin-world"}
-
 num-traits = "0.2"
 num-derive = "0.4"
-<<<<<<< HEAD
 thiserror = "1.0.63"
 itertools = "0.13.0"
 # For items
-pumpkin-world = { path = "../pumpkin-world"}
-=======
-
->>>>>>> b40c2fa9
+pumpkin-world = { path = "../pumpkin-world"}